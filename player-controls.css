:root {
  --navy: #182F48;
  --yellow: #FCE676;
  --pink: #EBA6B1;
  --purple: #B1AFDA;
  --blue: #81C7D3;
  --creme: #FFFDEC;
  --red: #D22D0B;
  --green: #4A7446;
}

body { 
  margin: 0; 
  overflow: hidden; 
  font-family: 'Figtree', -apple-system, BlinkMacSystemFont, 'Segoe UI', Roboto, Oxygen, Ubuntu, Cantarell, 'Open Sans', 'Helvetica Neue', sans-serif;
  font-weight: 400;
  position: relative;
<<<<<<< HEAD
  max-height: 1100px;
  max-width: 520px;
  color: var(--creme);
=======
  background-color: #192F4A;
  color: white;
>>>>>>> 920df581
}

/* Audio Player Container */
.audio-player-container {
  position: fixed;
  top: 0;
  left: 0;
  width: 100%;
  height: 100%;
  display: flex;
  flex-direction: column;
  justify-content: center;
  align-items: center;
  z-index: 10;
  background-color: var(--navy);
  transition: opacity 0.5s ease;
}

.album-artwork {
  position: relative;
  width: 100%;
  max-width: 400px;
  height: auto;
  aspect-ratio: 1 / 1;
  margin-bottom: 20px;
  border-radius: 15px;
  overflow: hidden;
  box-shadow: 0 10px 30px rgba(0, 0, 0, 0.5);
  background-color: var(--navy);
}

.album-artwork img {
  width: 100%;
  height: 100%;
  object-fit: cover;
  object-position: center;
  border-radius: 15px;
  transition: transform 0.3s ease;
}

/* Optional hover effect for desktop */
@media (hover: hover) {
  .album-artwork:hover img {
    transform: scale(1.03);
  }
}

.view-xr-button {
  position: absolute;
  bottom: 15px;
  left: 50%;
  transform: translateX(-50%);
  background: rgba(255, 253, 236, 0.95);
  color: var(--navy);
  border: none;
  border-radius: 1em;
  padding: 10px 20px;
  font-size: 14px;
  font-weight: 500;
  cursor: pointer;
  transition: all 0.2s ease;
  font-family: 'Figtree', sans-serif;
  display: flex;
  align-items: center;
  gap: 8px;
  box-shadow: 0 4px 12px rgba(0, 0, 0, 0.15);
}

.download-button {
  background: rgba(255, 253, 236, 0.95);
  color: var(--navy);
  border: none;
  border-radius: 1em;
  padding: 10px 20px;
  font-size: 14px;
  font-weight: 500;
  cursor: pointer;
  transition: all 0.2s ease;
  font-family: 'Figtree', sans-serif;
  display: flex;
  align-items: center;
  gap: 8px;
  box-shadow: 0 4px 12px rgba(0, 0, 0, 0.15);
}

.view-xr-button:hover {
  background: var(--creme);
  transform: translateX(-50%) scale(1.05);
  box-shadow: 0 6px 16px rgba(0, 0, 0, 0.2);
}

.view-xr-button i {
  font-size: 16px;
}

.audio-info {
  text-align: center;
  margin-bottom: 40px;
}

.audio-info h2 {
  margin: 0 0 5px 0;
  font-size: 24px;
  font-weight: 600;
}

.audio-info p {
  margin: 0;
  font-size: 16px;
  color: rgba(255, 255, 255, 0.7);
}

/* Video Player Container */
.video-player-container {
  position: fixed;
  top: 0;
  left: 0;
  width: 100%;
  height: 100%;
  z-index: 5;
  transition: opacity 0.5s ease;
}

/* Exit XR button */
.exit-xr-button {
  position: absolute;
  top: 15px;
  left: 15px;
  background: rgba(255, 255, 255, 0.95);
  color: var(--navy);
  border: none;
  border-radius: 1em;
  padding: 8px 15px;
  font-size: 14px;
  font-weight: 500;
  cursor: pointer;
  transition: all 0.2s ease;
  font-family: 'Figtree', sans-serif;
  display: flex;
  align-items: center;
  gap: 8px;
  z-index: 100;
  box-shadow: 0 4px 12px rgba(0, 0, 0, 0.15);
  /* Ensure the button is always visible */
  opacity: 1 !important;
  pointer-events: auto !important;
}

.exit-xr-button:hover {
  background: var(--creme);
  transform: scale(1.05);
  box-shadow: 0 6px 16px rgba(0, 0, 0, 0.2);
}

.exit-xr-button i {
  font-size: 16px;
}

/* Mobile-specific exit XR button */
body.mobile-device .exit-xr-button {
  font-size: 12px;
  padding: 6px 12px;
  top: 15px;
  left: 15px;
}

/* Utility classes */
.hidden {
  opacity: 0;
  pointer-events: none;
}

/* Exception for exit XR button - it should never be hidden by the .hidden class */
.video-player-container:not(.hidden) .exit-xr-button {
  opacity: 1 !important;
  pointer-events: auto !important;
  display: flex !important;
}

/* Mobile adjustments for audio player */
body.mobile-device .album-artwork {
  width: calc(100% - 20px);
  max-width: none;
}

body.mobile-device .audio-info h2 {
  font-size: 20px;
}

body.mobile-device .audio-info p {
  font-size: 14px;
}

/* Mobile-specific body classes */
body.mobile-device .player-controls {
  /* Allow width to be determined by viewport */
  border-radius: 1em;
  /* Keep horizontal centering */
  left: 50%;
  transform: translateX(-50%);
  right: auto;
  /* Ensure height is determined by content */
  height: auto;
  /* Maintain consistent spacing */
  gap: 10px;
}

body.mobile-device.landscape .player-controls {
  /* Allow width to be determined by viewport */
  /* Keep horizontal centering */
  left: 50%;
  transform: translateX(-50%);
  right: auto;
  /* Ensure height is determined by content */
  height: auto;
  /* Reduce spacing in landscape */
  gap: 8px;
}

body.mobile-device.portrait .player-controls {
  /* Allow width to be determined by viewport */
  /* Keep horizontal centering */
  left: 50%;
  transform: translateX(-50%);
  right: auto;
  /* Ensure height is determined by content */
  height: auto;
}

body.mobile-device.landscape .album-artwork {
  width: calc(100% - 40px);
}

.player-controls {
  position: fixed;
  bottom: 20px;
  left: 50%;
  transform: translateX(-50%);
  width: 100%;
  max-width: 400px;
  background: rgba(255, 253, 236, 0.95);
  border-radius: 1em;
  padding: 15px 15px 12px 15px;
  z-index: 100;
  box-sizing: border-box;
  font-family: 'Figtree', sans-serif;
  /* Ensure the element doesn't get pushed off-screen */
  right: auto;
  margin-left: 0;
  margin-right: 0;
  /* Fix for potential transform issues */
  will-change: transform;
  /* Ensure proper stacking context */
  isolation: isolate;
  /* Add drop shadow */
  box-shadow: 0 8px 24px rgba(0, 0, 0, 0.25);
  /* Ensure height is determined by content */
  height: auto;
  min-height: min-content;
  /* Standardize spacing */
  display: flex;
  flex-direction: column;
  gap: 12px;
}

/* Scene and playlist information styles */
.info-container {
  width: 100%;
  display: flex;
  justify-content: center;
  /* Remove margin-bottom as we're using gap in the parent */
  margin-bottom: 0;
}

.video-info {
  color: var(--navy);
  font-size: 14px;
  text-align: center;
  font-family: 'Figtree', sans-serif;
  font-weight: 500;
  white-space: nowrap;
  overflow: hidden;
  text-overflow: ellipsis;
  /* Ensure text stays centered and doesn't overflow */
  max-width: 100%;
  padding: 0 5px;
}

body.mobile-device .video-info {
  font-size: 12px;
}

.scene-name {
  color: rgba(0, 0, 0, 0.9);
}

.separator {
  margin: 0 8px;
  color: rgba(0, 0, 0, 0.5);
}

.playlist-name {
  color: rgba(0, 0, 0, 0.7);
}

/* Permission overlay for mobile devices */
.permission-overlay {
  position: fixed;
  top: 0;
  left: 0;
  width: 100%;
  height: 100%;
  background-color: rgba(0, 0, 0, 0.9);
  display: none; /* Hidden by default, shown via JS on mobile */
  justify-content: center;
  align-items: center;
  z-index: 1000;
  font-family: 'Figtree', sans-serif;
}

.permission-content {
  background-color: rgba(255, 253, 236, 0.95);
  border-radius: 15px;
  padding: 30px;
  max-width: 90%;
  width: 400px;
  text-align: center;
  color: var(--navy);
  box-shadow: 0 10px 30px rgba(0, 0, 0, 0.25);
}

.permission-content h2 {
  margin-top: 0;
  font-weight: 600;
  font-size: 24px;
  color: var(--navy);
}

.permission-content p {
  margin-bottom: 25px;
  line-height: 1.5;
  font-size: 16px;
  color: rgba(0, 0, 0, 0.8);
}

.permission-button {
  background-color: var(--green);
  color: var(--creme);
  border: none;
  padding: 12px 24px;
  border-radius: 8px;
  font-size: 16px;
  font-weight: 500;
  cursor: pointer;
  font-family: 'Figtree', sans-serif;
  transition: all 0.2s ease;
  box-shadow: 0 2px 8px rgba(0, 0, 0, 0.2);
}

.permission-button:hover {
  background-color: #0b411d;
  transform: scale(1.05);
  box-shadow: 0 4px 12px rgba(0, 0, 0, 0.3);
}

/* Completely revised scrubber implementation for better alignment */
.scrubber-container {
  width: 100%;
  display: flex;
  align-items: center;
  gap: 8px;
  margin-bottom: 0;
  min-width: 0;
  padding: 0;
  box-sizing: border-box;
}

body.mobile-device.landscape .scrubber-container {
  margin-bottom: 10px;
}

/* Time display styles */
.time-display {
  color: var(--navy);
  font-size: 12px;
  min-width: 50px;
  text-align: center;
  font-family: 'Figtree', sans-serif;
  flex-shrink: 0;
  box-sizing: border-box;
}

.time-display:first-child {
  text-align: left;
  padding-left: 0;
  margin-left: 0;
  width: 36px;
  min-width: 36px;
}

.time-display:last-child {
  text-align: right;
  padding-right: 0;
  margin-right: 0;
  width: 36px;
  min-width: 36px;
}

body.mobile-device .time-display {
  min-width: 45px;
  font-size: 11px;
}

.scrubber-wrapper {
  position: relative;
  flex-grow: 1;
  height: 20px; /* Taller wrapper to provide better touch target */
  display: flex;
  align-items: center;
  cursor: pointer;
}

/* Base track styling */
.scrubber {
  position: absolute;
  width: 100%;
  height: 5px;
  -webkit-appearance: none;
  appearance: none;
  background: rgba(0, 0, 0, 0.15);
  border-radius: 5px;
  outline: none;
  margin: 0;
  padding: 0;
  z-index: 2;
  top: 50%;
  transform: translateY(-50%); /* Center vertically */
  left: 0;
}

/* Progress bar styling */
.scrubber-progress {
  position: absolute;
  height: 5px;
  width: 0;
  background-color: #192F4A;
  border-radius: 5px 0 0 5px;
  pointer-events: none;
  z-index: 1;
  top: 50%;
  transform: translateY(-50%); /* Center vertically */
  left: 0;
}

/* Thumb styling for WebKit browsers */
.scrubber::-webkit-slider-thumb {
  -webkit-appearance: none;
  appearance: none;
  width: 15px;
  height: 15px;
  border-radius: 50%;
  background: var(--navy);
  cursor: pointer;
  position: relative;
  z-index: 3;
  transition: transform 0.15s ease-in-out, box-shadow 0.15s ease-in-out;
  transform-origin: center;
  will-change: transform, box-shadow;
  /* No margin-top needed as we're using transform for centering */
}

/* Thumb styling for Firefox */
.scrubber::-moz-range-thumb {
  width: 15px;
  height: 15px;
  border-radius: 50%;
  background: var(--navy);
  cursor: pointer;
  border: none;
  position: relative;
  z-index: 3;
  transition: transform 0.15s ease-in-out, box-shadow 0.15s ease-in-out;
  transform-origin: center;
  will-change: transform, box-shadow;
}

/* Mobile-specific adjustments */
body.mobile-device .scrubber-wrapper {
  height: 24px; /* Even taller for mobile */
}

body.mobile-device .scrubber,
body.mobile-device .scrubber-progress {
  height: 5px; /* Keep consistent height */
}

body.mobile-device .scrubber::-webkit-slider-thumb {
  width: 18px;
  height: 18px;
}

body.mobile-device .scrubber::-moz-range-thumb {
  width: 18px;
  height: 18px;
}

/* iOS-specific adjustments */
body.ios-device .scrubber-wrapper {
  height: 28px; /* Extra tall for iOS */
}

/* Hover and active states */
.scrubber:hover::-webkit-slider-thumb {
  transform: scale(1.1);
  box-shadow: 0 1px 4px rgba(0, 0, 0, 0.2);
}

.scrubber:hover::-moz-range-thumb {
  transform: scale(1.1);
  box-shadow: 0 1px 4px rgba(0, 0, 0, 0.2);
}

.scrubber:active::-webkit-slider-thumb {
  transform: scale(1.5);
  box-shadow: 0 3px 10px rgba(0, 0, 0, 0.3);
}

.scrubber:active::-moz-range-thumb {
  transform: scale(1.5);
  box-shadow: 0 3px 10px rgba(0, 0, 0, 0.3);
}

/* Scrubbing state */
body.scrubbing .scrubber::-webkit-slider-thumb {
  transform: scale(1.5);
  box-shadow: 0 3px 10px rgba(0, 0, 0, 0.3);
}

body.scrubbing .scrubber::-moz-range-thumb {
  transform: scale(1.5);
  box-shadow: 0 3px 10px rgba(0, 0, 0, 0.3);
}

/* Enhanced mobile active states */
@media (max-width: 480px) {
  body.scrubbing .scrubber::-webkit-slider-thumb,
  .scrubber:active::-webkit-slider-thumb {
    transform: scale(1.6);
    box-shadow: 0 4px 12px rgba(0, 0, 0, 0.4);
  }
  
  body.scrubbing .scrubber::-moz-range-thumb,
  .scrubber:active::-moz-range-thumb {
    transform: scale(1.6);
    box-shadow: 0 4px 12px rgba(0, 0, 0, 0.4);
  }
  
  .scrubber:hover::-webkit-slider-thumb {
    transform: scale(1.2);
  }
  
  .scrubber:hover::-moz-range-thumb {
    transform: scale(1.2);
  }
}

.buttons-container {
  display: flex;
  align-items: center;
  width: 100%;
  justify-content: space-between;
  position: relative;
  /* Remove margin-top as we're using gap in the parent */
  margin-top: 0;
  /* Ensure proper spacing between buttons */
  min-height: 48px;
}

.main-controls-wrapper {
  display: flex;
  justify-content: center;
  width: 100%;
}

.main-controls {
  display: flex;
  justify-content: center;
  align-items: center;
  gap: 20px;
  width: fit-content;
  /* Ensure buttons stay properly aligned */
  flex-wrap: nowrap;
}

body.mobile-device .main-controls {
  gap: 15px;
}

.volume-control {
  position: absolute;
  right: 0;
  width: 36px;
  display: flex;
  justify-content: center;
}

.camera-reset {
  position: absolute;
  left: 0;
  opacity: 0;
  pointer-events: none;
  transition: opacity 0.3s ease;
}

.camera-reset.visible {
  opacity: 1;
  pointer-events: auto;
}

/* Standardize corner roundness for buttons */
.control-button {
  background: transparent;
  color: var(--navy);
  border: none;
  font-size: 22px;
  cursor: pointer;
  width: 36px;
  height: 36px;
  display: flex;
  align-items: center;
  justify-content: center;
  border-radius: 0.5em;
  transition: background 0.2s, transform 0.2s;
  padding: 0;
  line-height: 1;
  position: relative;
}

body.mobile-device .control-button {
  font-size: 18px;
  width: 32px;
  height: 32px;
}

.control-button:hover {
  background: rgba(0, 0, 0, 0.1);
  transform: scale(1.05);
}

.control-button:active {
  transform: scale(0.95);
}

.control-button i {
  display: flex;
  align-items: center;
  justify-content: center;
  width: 100%;
  height: 100%;
  line-height: 1;
  position: absolute;
  top: 50%;
  left: 50%;
  transform: translate(-50%, -50%);
}

/* Muted state styling */
.muted i {
  color: #D6200C; /* Keep red color for muted state */
  transition: color 0.2s;
}

.muted:hover {
  background: rgba(214, 32, 12, 0.1); /* Lighter red background on hover when muted */
}

/* Specific adjustments for rewind and forward buttons */
#rewindBtn, #forwardBtn {
  padding: 0;
}

#rewindBtn i {
  /* No specific adjustments needed anymore */
}

#forwardBtn i {
  /* No specific adjustments needed anymore */
}

#playPauseBtn {
  font-size: 28px;
  width: 48px;
  height: 48px;
  display: flex;
  align-items: center;
  justify-content: center;
  position: relative;
  border-radius: 0.5em;
}

#playPauseBtn i {
  position: absolute;
  top: 50%;
  left: 50%;
  transform: translate(-50%, -50%);
}

#playPauseBtn:hover {
  background: rgba(0, 0, 0, 0.1);
  transform: scale(1.05);
}

#playPauseBtn:active {
  transform: scale(0.95);
}

body.mobile-device #playPauseBtn {
  font-size: 24px;
  width: 42px;
  height: 42px;
}

.message {
  position: fixed;
  top: 20px;
  left: 50%;
  transform: translateX(-50%);
  text-align: center;
  color: var(--navy);
  background: rgba(255, 253, 236, 0.95);
  padding: 10px 15px;
  border-radius: 1em;
  font-size: 14px;
  z-index: 100;
  font-family: 'Figtree', sans-serif;
  box-shadow: 0 4px 12px rgba(0, 0, 0, 0.15);
}

/* A-Frame scene container adjustments */
.a-canvas {
  display: block;
  position: absolute;
  top: 0;
  left: 0;
  width: 100% !important;
  height: 100% !important;
}

/* Dynamic player controls width for different viewport sizes */
@media (max-width: 480px) {
  .player-controls {
    max-width: 95%;
    width: calc(100% - 20px);
    padding: 12px 12px 10px 12px;
    gap: 10px;
  }
}

@media (max-width: 360px) {
  .player-controls {
    max-width: 98%;
    width: calc(100% - 10px);
    padding: 10px 10px 8px 10px;
    gap: 8px;
  }
  
  .main-controls {
    gap: 12px;
  }
}

/* Replace the aspect-ratio media queries with width-based ones */
@media (max-width: 320px) {
  .player-controls {
    max-width: 100%;
    width: calc(100% - 8px);
    padding: 8px 8px 6px 8px;
    gap: 6px;
  }
  
  .main-controls {
    gap: 10px;
  }
  
  .control-button {
    width: 30px;
    height: 30px;
    font-size: 16px;
  }
  
  #playPauseBtn {
    width: 38px;
    height: 38px;
    font-size: 22px;
  }
  
  .time-display {
    min-width: 40px;
    font-size: 10px;
  }
  
  .scrubber-container {
    margin-bottom: 10px;
    gap: 6px;
  }
}

/* Remove the aspect-ratio based media queries as they're causing issues */
/* Dynamic player controls width for narrow viewports */
@media (max-aspect-ratio: 9/16) {
  /* Removed */
}

/* Extra narrow viewport adjustments */
@media (max-aspect-ratio: 3/8) {
  .playlist-container {
    max-width: 98%;
    width: calc(100% - 10px);
  }
}

/* Playlist UI Styles */
.playlist-container {
  position: fixed;
  top: 20px;
  left: 50%;
  transform: translateX(-50%) scale(0.95);
  width: 90%;
  max-width: 400px;
  background: rgba(255, 253, 236, 0.95);
  border-radius: 1em;
  box-shadow: 0 8px 32px rgba(0, 0, 0, 0.15);
  z-index: 1000;
  opacity: 0;
  pointer-events: none;
  transition: all 0.3s ease;
  overflow: hidden;
  font-family: 'Figtree', sans-serif;
  display: flex;
  flex-direction: column;
  max-height: calc(100vh - 140px);
}

.playlist-container.open {
  opacity: 1;
  pointer-events: auto;
  transform: translateX(-50%) scale(1);
}

.playlist-header {
  padding: 20px 20px 15px 20px;
  border-bottom: 1px solid rgba(0, 0, 0, 0.1);
  margin: 0;
  flex-shrink: 0;
}

.playlist-title {
  font-size: 18px;
  font-weight: 600;
  color: var(--navy);
  margin: 0 0 5px 0;
}

.playlist-subtitle {
  font-size: 14px;
  color: rgba(0, 0, 0, 0.7);
  margin: 0;
}

.playlist-close {
  position: absolute;
  top: 15px;
  right: 15px;
  background: transparent;
  border: none;
  color: rgba(0, 0, 0, 0.7);
  font-size: 18px;
  cursor: pointer;
  padding: 5px;
  transition: color 0.2s, transform 0.2s;
  border-radius: 0.5em;
}

.playlist-close:hover {
  color: #000;
  background: rgba(0, 0, 0, 0.1);
  transform: scale(1.05);
}

.playlist-close:active {
  transform: scale(0.95);
}

.playlist-tracks {
  list-style: none;
  padding: 0;
  margin: 0;
  overflow-y: auto;
  overflow-x: hidden;
  flex: 1;
  overscroll-behavior-x: none;
  overscroll-behavior-y: contain;
  -webkit-overflow-scrolling: touch;
  width: 100%;
}

/* Track styles */
.playlist-track {
  padding: 15px 20px;
  border-bottom: 1px solid rgba(0, 0, 0, 0.05);
  cursor: pointer;
  background-color: transparent;
  transition: background-color 0.2s ease;
  display: flex;
  align-items: center;
  color: var(--navy);
  width: 100%;
  box-sizing: border-box;
}

.playlist-track:hover {
  background-color: rgba(0, 0, 0, 0.05);
}

.playlist-track.active {
  background-color: rgba(0, 0, 0, 0.05);
  font-weight: 500;
  border-left: 3px solid rgba(0, 0, 0, 0.3);
  padding-left: 17px;
}

/* Folder styles */
.playlist-folder {
  padding: 15px 20px;
  border-bottom: 1px solid rgba(0, 0, 0, 0.05);
  cursor: pointer;
  background-color: transparent;
  transition: background-color 0.2s ease;
  display: flex;
  align-items: center;
  color: var(--navy);
  width: 100%;
  box-sizing: border-box;
}

.playlist-folder:hover {
  background-color: rgba(0, 0, 0, 0.05);
}

/* Back button styles */
.playlist-back {
  padding: 15px 20px;
  border-bottom: 1px solid rgba(0, 0, 0, 0.1);
  cursor: pointer;
  background-color: rgba(0, 0, 0, 0.03);
  transition: background-color 0.2s ease;
  display: flex;
  align-items: center;
  color: var(--navy);
  width: 100%;
  box-sizing: border-box;
}

.playlist-back:hover {
  background-color: rgba(0, 0, 0, 0.08);
}

/* Track info styles */
.track-info {
  flex-grow: 1;
  min-width: 0;
  display: flex;
  flex-direction: column;
  justify-content: center;
}

.track-title {
  font-size: 14px;
  font-weight: 500;
  color: var(--navy);
  margin: 0;
  white-space: nowrap;
  overflow: hidden;
  text-overflow: ellipsis;
  line-height: 1.2;
}

.track-duration {
  font-size: 12px;
  color: rgba(0, 0, 0, 0.5);
  line-height: 1.2;
  margin-top: 3px;
}

/* Mobile-specific styles */
@media (max-width: 768px) {
  .playlist-container {
    width: 95%;
    top: 10px;
    max-height: calc(100vh - 120px);
  }

  .playlist-tracks {
    overflow-x: hidden;
    overscroll-behavior-x: none;
    scrollbar-width: none;
    -ms-overflow-style: none;
  }

  .playlist-tracks::-webkit-scrollbar {
    display: none;
  }

  .playlist-folder,
  .playlist-track,
  .playlist-back {
    padding: 12px 15px;
  }

  .track-title {
    font-size: 13px;
  }

  .track-duration {
    font-size: 11px;
  }
}

/* Webkit scrollbar styling */
.playlist-tracks::-webkit-scrollbar {
  width: 6px;
}

.playlist-tracks::-webkit-scrollbar-track {
  background: transparent;
}

.playlist-tracks::-webkit-scrollbar-thumb {
  background-color: rgba(0, 0, 0, 0.3);
  border-radius: 3px;
}

.playlist-tracks::-webkit-scrollbar-thumb:hover {
  background-color: rgba(0, 0, 0, 0.5);
}

.playlist-track {
  padding: 12px 20px;
  border-bottom: 1px solid rgba(0, 0, 0, 0.05);
  cursor: pointer;
  transition: background-color 0.2s, transform 0.1s;
  display: flex;
  align-items: center;
  color: var(--navy);
  position: relative;
  min-height: 40px; /* Add consistent minimum height */
  box-sizing: border-box;
}

.playlist-track:hover {
  background-color: rgba(0, 0, 0, 0.05);
  transform: translateX(2px);
}

.playlist-track:active {
  transform: translateX(4px);
}

.playlist-track.active {
  background-color: rgba(0, 0, 0, 0.05);
  position: relative;
  font-weight: 500;
  border-left: 3px solid rgba(0, 0, 0, 0.3);
  padding-left: 17px;
}

.track-number {
  width: 24px;
  height: 24px;
  border-radius: 0.5em;
  background-color: rgba(0, 0, 0, 0.1);
  color: var(--navy);
  display: flex;
  align-items: center;
  justify-content: center;
  font-size: 12px;
  margin-right: 12px;
  flex-shrink: 0;
}

.track-info {
  flex-grow: 1;
  overflow: hidden;
}

.track-title {
  font-size: 14px;
  font-weight: 500;
  color: var(--navy);
  margin: 0 0 3px 0;
  white-space: nowrap;
  overflow: hidden;
  text-overflow: ellipsis;
}

.track-duration {
  font-size: 12px;
  color: rgba(0, 0, 0, 0.5);
}

/* Rounded corners for playlist toggle */
.playlist-toggle {
  position: relative;
  background-color: transparent;
  color: var(--navy);
  border: none;
  font-size: 22px;
  cursor: pointer;
  width: 36px;
  height: 36px;
  display: flex;
  align-items: center;
  justify-content: center;
  transition: color 0.2s, transform 0.2s;
  padding: 0;
  line-height: 1;
  border-radius: 0.5em;
}

.playlist-toggle:hover {
  color: rgba(0, 0, 0, 0.6);
  background: rgba(0, 0, 0, 0.1);
  transform: scale(1.05);
}

.playlist-toggle:active {
  transform: scale(0.95);
}

.playlist-toggle i {
  position: absolute;
  top: 50%;
  left: 50%;
  transform: translate(-50%, -50%);
  display: flex;
  align-items: center;
  justify-content: center;
  line-height: 1;
}

/* Pulsing dot removed */

body.mobile-device .playlist-toggle {
  font-size: 18px;
  width: 32px;
  height: 32px;
}

/* Add a semi-transparent overlay when playlist is open */
.playlist-overlay {
  position: fixed;
  top: 0;
  left: 0;
  width: 100%;
  height: 100%;
  background-color: rgba(0, 0, 0, 0.5);
  z-index: 250;
  opacity: 0;
  pointer-events: none;
  transition: opacity 0.3s ease;
}

.playlist-overlay.open {
  opacity: 1;
  pointer-events: auto;
}

/* Add a new container for the playlist button in the player controls */
.playlist-control {
  position: absolute;
  left: 0;
  width: 36px;
  display: flex;
  justify-content: center;
}

/* Adjust the player controls when playlist is open */
body.playlist-open .player-controls {
  z-index: 201;
}

/* Add a loading animation for the loading state */
@keyframes pulse-loading {
  0% { opacity: 0.5; }
  50% { opacity: 1; }
  100% { opacity: 0.5; }
}

.playlist-track .loading {
  animation: pulse-loading 1.5s infinite;
  color: rgba(255, 255, 255, 0.7);
}

/* Mobile-specific fixes for playlist positioning */
@media (max-width: 768px) {
  .playlist-container {
    top: 10px; /* Less padding on mobile */
    max-height: calc(100vh - 120px); /* Adjust for mobile */
    width: 95%; /* Wider on mobile */
  }
}

#muteBtn {
  position: relative;
  display: flex;
  align-items: center;
  justify-content: center;
  border-radius: 0.5em;
}

#muteBtn i {
  position: absolute;
  top: 50%;
  left: 50%;
  transform: translate(-50%, -50%);
}

#resetCameraBtn {
  position: relative;
  display: flex;
  align-items: center;
  justify-content: center;
  border-radius: 0.5em;
}

#resetCameraBtn i {
  position: absolute;
  top: 50%;
  left: 50%;
  transform: translate(-50%, -50%);
}

/* Recenter camera button */
.recenter-camera-button {
  position: absolute;
  bottom: 100%; /* Position at the top edge of the player controls */
  left: 50%;
  transform: translateX(-50%);
  margin-bottom: 15px; /* Space between button and player controls */
  background: rgba(255, 255, 255, 0.95);
  color: var(--navy);
  border: none;
  border-radius: 1em;
  padding: 8px 15px;
  font-size: 14px;
  font-weight: 500;
  cursor: pointer;
  transition: all 0.2s ease;
  font-family: 'Figtree', sans-serif;
  display: flex;
  align-items: center;
  gap: 8px;
  z-index: 99;
  opacity: 0;
  pointer-events: none;
  box-shadow: 0 4px 12px rgba(0, 0, 0, 0.15);
}

.recenter-camera-button.visible {
  opacity: 1;
  pointer-events: auto;
}

.recenter-camera-button:hover {
  background: rgba(255, 255, 255, 1);
  transform: translateX(-50%) scale(1.05);
  box-shadow: 0 6px 16px rgba(0, 0, 0, 0.2);
}

.recenter-camera-button i {
  font-size: 16px;
}

/* Mobile-specific recenter camera button */
body.mobile-device .recenter-camera-button {
  font-size: 12px;
  padding: 6px 12px;
  margin-bottom: 10px; /* Less space on mobile */
}

/* Adjust for landscape orientation on mobile */
body.mobile-device.landscape .recenter-camera-button {
  margin-bottom: 8px; /* Even less space in landscape */
}

/* Dynamic player controls width for narrow viewports */
@media (max-aspect-ratio: 9/16) {
  .player-controls {
    max-width: 95%;
    width: calc(100% - 20px);
  }
}

/* Extra narrow viewport adjustments */
@media (max-aspect-ratio: 3/8) {
  .player-controls {
    max-width: 98%;
    width: calc(100% - 10px);
    padding: 12px 10px 10px 10px;
  }
  
  .main-controls {
    gap: 15px;
  }
  
  .control-button {
    width: 32px;
    height: 32px;
    font-size: 18px;
  }
  
  #playPauseBtn {
    width: 42px;
    height: 42px;
    font-size: 24px;
  }
}

/* Ensure the player controls container adapts properly to different screen sizes */
@media (max-width: 400px) {
  /* Reduce horizontal padding on smaller screens */
  .player-controls {
    padding-left: 12px;
    padding-right: 12px;
  }
  
  /* Reduce gap between main controls */
  .main-controls {
    gap: 15px;
  }
  
  /* Ensure time displays don't take too much space */
  .time-display {
    min-width: 42px;
  }
}

@media (max-width: 350px) {
  /* Further reduce padding on very small screens */
  .player-controls {
    padding-left: 10px;
    padding-right: 10px;
  }
  
  /* Further reduce gap between main controls */
  .main-controls {
    gap: 12px;
  }
  
  /* Make control buttons slightly smaller */
  .control-button {
    width: 32px;
    height: 32px;
    font-size: 18px;
  }
  
  #playPauseBtn {
    width: 40px;
    height: 40px;
    font-size: 22px;
  }
}

/* Add scrubbing state for better control during drag */
body.scrubbing .scrubber::-webkit-slider-thumb {
  transform: scale(1.3);
  box-shadow: 0 2px 8px rgba(0, 0, 0, 0.3);
}

body.scrubbing .scrubber::-moz-range-thumb {
  transform: scale(1.3);
  box-shadow: 0 2px 8px rgba(0, 0, 0, 0.3);
}

/* Improve scrubber track appearance */
.scrubber-wrapper {
  position: relative;
  flex-grow: 1;
  height: 5px;
  display: flex;
  align-items: center;
  cursor: pointer;
}

/* Make the scrubber area larger for better touch targets on mobile */
@media (max-width: 480px) {
  .scrubber-wrapper {
    height: 10px; /* Taller touch target */
  }
  
  .scrubber {
    height: 5px; /* Visual height remains the same */
  }
  
  .scrubber-progress {
    top: 2.5px; /* Center the progress bar vertically in the taller wrapper */
  }
  
  /* Ensure the thumb is large enough to be easily grabbed on touch devices */
  .scrubber::-webkit-slider-thumb {
    width: 18px;
    height: 18px;
  }
  
  .scrubber::-moz-range-thumb {
    width: 18px;
    height: 18px;
  }
  
  /* Make the active state even more pronounced on mobile */
  body.scrubbing .scrubber::-webkit-slider-thumb,
  .scrubber:active::-webkit-slider-thumb {
    transform: scale(1.4);
    box-shadow: 0 3px 10px rgba(0, 0, 0, 0.4);
  }
  
  body.scrubbing .scrubber::-moz-range-thumb,
  .scrubber:active::-moz-range-thumb {
    transform: scale(1.4);
    box-shadow: 0 3px 10px rgba(0, 0, 0, 0.4);
  }
}

/* Ensure consistent button sizes */
.control-button, .playlist-toggle {
  width: 36px;
  height: 36px;
}

/* Adjust for mobile */
@media (max-width: 480px) {
  .time-display:first-child {
    width: 32px;
    min-width: 32px;
  }
  
  .time-display:last-child {
    width: 32px;
    min-width: 32px;
  }
  
  .playlist-control, .volume-control {
    width: 32px;
  }
  
  .control-button, .playlist-toggle {
    width: 32px;
    height: 32px;
  }
}

/* Playlist folder styles */
.playlist-folder {
  padding: 15px 20px;
  border-bottom: 1px solid rgba(0, 0, 0, 0.05);
  cursor: pointer;
  transition: background-color 0.2s;
  display: flex;
  align-items: center;
  color: var(--navy);
  position: relative;
  min-height: 40px; /* Add consistent minimum height */
  box-sizing: border-box;
}

.playlist-folder:hover {
  background-color: rgba(0, 0, 0, 0.05);
  transform: translateX(2px);
}

.playlist-folder:active {
  transform: translateX(4px);
}

.folder-icon {
  width: 40px;
  height: 40px;
  display: flex;
  align-items: center;
  justify-content: center;
  margin-right: 15px;
  color: #555;
  font-size: 20px;
}

.folder-info {
  flex: 1;
  display: flex;
  flex-direction: column;
}

.folder-title {
  font-weight: 500;
  font-size: 16px;
  margin-bottom: 4px;
}

.folder-count {
  font-size: 13px;
  color: rgba(0, 0, 0, 0.6);
}

.folder-arrow {
  margin-left: 10px;
  color: rgba(0, 0, 0, 0.4);
  font-size: 14px;
}

/* Back button styles */
.playlist-back {
  padding: 15px 20px;
  border-bottom: 1px solid rgba(0, 0, 0, 0.1);
  cursor: pointer;
  transition: background-color 0.2s;
  display: flex;
  align-items: center;
  color: var(--navy);
  background-color: rgba(0, 0, 0, 0.03);
}

.playlist-back:hover {
  background-color: rgba(0, 0, 0, 0.08);
}

.back-icon {
  margin-right: 10px;
  color: rgba(0, 0, 0, 0.7);
  font-size: 14px;
}

.back-text {
  font-weight: 500;
  font-size: 14px;
}

/* Mobile styles for folders */
@media (max-width: 768px) {
  .playlist-folder {
    padding: 12px 15px;
  }
  
  .folder-icon {
    width: 32px;
    height: 32px;
    margin-right: 10px;
    font-size: 18px;
  }
  
  .folder-title {
    font-size: 15px;
  }
  
  .folder-count {
    font-size: 12px;
  }
  
  .playlist-back {
    padding: 12px 15px;
  }
}

/* Dynamic playlist container width for different viewport sizes - match player controls */
@media (max-width: 480px) {
  .playlist-container {
    max-width: 95%;
    width: calc(100% - 20px);
  }
}

@media (max-width: 360px) {
  .playlist-container {
    max-width: 98%;
    width: calc(100% - 10px);
  }
}

@media (max-width: 320px) {
  .playlist-container {
    max-width: 100%;
    width: calc(100% - 8px);
  }
}

/* Dynamic playlist container width for narrow viewports - match player controls */
@media (max-aspect-ratio: 9/16) {
  .playlist-container {
    max-width: 95%;
    width: calc(100% - 20px);
  }
}

/* Extra narrow viewport adjustments - match player controls */
@media (max-aspect-ratio: 3/8) {
  .playlist-container {
    max-width: 98%;
    width: calc(100% - 10px);
  }
}

/* Ensure proper alignment on mobile devices */
body.mobile-device .scrubber-wrapper {
  height: 10px; /* Taller touch target for all mobile devices */
  position: relative;
}

body.mobile-device .scrubber {
  height: 5px; /* Visual height remains the same */
  top: 2.5px; /* Center the scrubber in the wrapper */
  margin: 0; /* Remove any default margins */
}

body.mobile-device .scrubber-progress {
  top: 2.5px; /* Center the progress bar in the wrapper */
  height: 5px; /* Ensure consistent height */
  pointer-events: none; /* Make sure it doesn't interfere with scrubber interaction */
}

/* iOS-specific adjustments */
body.ios-device .scrubber-wrapper {
  height: 12px; /* Slightly taller for iOS */
}

body.ios-device .scrubber {
  top: 3.5px; /* Adjusted for iOS */
}

body.ios-device .scrubber-progress {
  top: 3.5px; /* Adjusted for iOS */
}

/* Remove any transform effects from hover states */
.playlist-track:hover,
.playlist-track:active,
.playlist-folder:hover,
.playlist-folder:active {
  transform: none;
}

/* Ensure no horizontal overflow */
.playlist-tracks {
  overflow-x: hidden !important;
  max-width: 100%;
}

.track-info,
.folder-info {
  max-width: 100%;
  overflow: hidden;
}

/* Ensure content stays within bounds */
.track-title,
.folder-title,
.track-duration,
.folder-count {
  max-width: 100%;
  overflow: hidden;
  text-overflow: ellipsis;
}

/* A-Frame scene should have a lower z-index than the exit button */
a-scene {
  z-index: 10;
}

/* The exit button should be above the A-Frame scene */
.exit-xr-button {
  z-index: 100 !important;
}

/* Network status indicator */
.network-status {
  position: fixed;
  top: 10px;
  right: 10px;
  background-color: rgba(0, 0, 0, 0.7);
  color: white;
  padding: 5px 10px;
  border-radius: 20px;
  font-size: 12px;
  z-index: 100;
  display: none; /* Hidden by default, shown when network issues occur */
  transition: opacity 0.3s;
}

.network-status.online {
  background-color: rgba(0, 128, 0, 0.7);
}

.network-status.offline {
  background-color: rgba(255, 0, 0, 0.7);
  display: block;
}

.network-status.slow {
  background-color: rgba(255, 165, 0, 0.7);
  display: block;
}

/* Special styles for La Placita Raid loading state */
.loading-la-placita .message {
  background: linear-gradient(135deg, #192F4A, #384454);
  color: white;
  animation: pulse 2s infinite;
}

@keyframes pulse {
  0% { opacity: 0.7; }
  50% { opacity: 1; }
  100% { opacity: 0.7; }
} <|MERGE_RESOLUTION|>--- conflicted
+++ resolved
@@ -15,14 +15,9 @@
   font-family: 'Figtree', -apple-system, BlinkMacSystemFont, 'Segoe UI', Roboto, Oxygen, Ubuntu, Cantarell, 'Open Sans', 'Helvetica Neue', sans-serif;
   font-weight: 400;
   position: relative;
-<<<<<<< HEAD
   max-height: 1100px;
   max-width: 520px;
   color: var(--creme);
-=======
-  background-color: #192F4A;
-  color: white;
->>>>>>> 920df581
 }
 
 /* Audio Player Container */
